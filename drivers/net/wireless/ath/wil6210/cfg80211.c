--- conflicted
+++ resolved
@@ -1811,11 +1811,7 @@
 	int rc, i;
 	struct wiphy *wiphy = wil_to_wiphy(wil);
 
-<<<<<<< HEAD
-	for (i = 0; i < wil->max_vifs; i++) {
-=======
 	for (i = 0; i < GET_MAX_VIFS(wil); i++) {
->>>>>>> 0ecfebd2
 		struct wil6210_vif *vif = wil->vifs[i];
 		struct net_device *ndev;
 		struct cfg80211_beacon_data bcon = {};
