/**
 * twl4030-pwrbutton.c - TWL4030 Power Button Input Driver
 *
 * Copyright (C) 2008-2009 Nokia Corporation
 *
 * Written by Peter De Schrijver <peter.de-schrijver@nokia.com>
 * Several fixes by Felipe Balbi <felipe.balbi@nokia.com>
 *
 * This file is subject to the terms and conditions of the GNU General
 * Public License. See the file "COPYING" in the main directory of this
 * archive for more details.
 *
 * This program is distributed in the hope that it will be useful,
 * but WITHOUT ANY WARRANTY; without even the implied warranty of
 * MERCHANTABILITY or FITNESS FOR A PARTICULAR PURPOSE.  See the
 * GNU General Public License for more details.
 *
 * You should have received a copy of the GNU General Public License
 * along with this program; if not, write to the Free Software
 * Foundation, Inc., 59 Temple Place, Suite 330, Boston, MA  02111-1307  USA
 */

#include <linux/module.h>
#include <linux/init.h>
#include <linux/kernel.h>
#include <linux/errno.h>
#include <linux/input.h>
#include <linux/interrupt.h>
#include <linux/platform_device.h>
#include <linux/i2c/twl.h>

#define PWR_PWRON_IRQ (1 << 0)

#define STS_HW_CONDITIONS 0xf

static irqreturn_t powerbutton_irq(int irq, void *_pwr)
{
	struct input_dev *pwr = _pwr;
	int err;
	u8 value;

<<<<<<< HEAD
#ifdef CONFIG_LOCKDEP
	/* WORKAROUND for lockdep forcing IRQF_DISABLED on us, which
	 * we don't want and can't tolerate since this is a threaded
	 * IRQ and can sleep due to the i2c reads it has to issue.
	 * Although it might be friendlier not to borrow this thread
	 * context...
	 */
	local_irq_enable();
#endif

	err = twl_i2c_read_u8(TWL4030_MODULE_PM_MASTER, &value,
				  STS_HW_CONDITIONS);
=======
	err = twl_i2c_read_u8(TWL4030_MODULE_PM_MASTER, &value,
				STS_HW_CONDITIONS);
>>>>>>> 6be32571
	if (!err)  {
		input_report_key(pwr, KEY_POWER, value & PWR_PWRON_IRQ);
		input_sync(pwr);
	} else {
		dev_err(pwr->dev.parent, "twl4030: i2c error %d while reading"
			" TWL4030 PM_MASTER STS_HW_CONDITIONS register\n", err);
	}

	return IRQ_HANDLED;
}

static int __devinit twl4030_pwrbutton_probe(struct platform_device *pdev)
{
	struct input_dev *pwr;
	int irq = platform_get_irq(pdev, 0);
	int err;

	pwr = input_allocate_device();
	if (!pwr) {
		dev_dbg(&pdev->dev, "Can't allocate power button\n");
		return -ENOMEM;
	}

	pwr->evbit[0] = BIT_MASK(EV_KEY);
	pwr->keybit[BIT_WORD(KEY_POWER)] = BIT_MASK(KEY_POWER);
	pwr->name = "twl4030_pwrbutton";
	pwr->phys = "twl4030_pwrbutton/input0";
	pwr->dev.parent = &pdev->dev;

	err = request_threaded_irq(irq, NULL, powerbutton_irq,
			IRQF_TRIGGER_FALLING | IRQF_TRIGGER_RISING,
			"twl4030_pwrbutton", pwr);
	if (err < 0) {
		dev_dbg(&pdev->dev, "Can't get IRQ for pwrbutton: %d\n", err);
		goto free_input_dev;
	}

	err = input_register_device(pwr);
	if (err) {
		dev_dbg(&pdev->dev, "Can't register power button: %d\n", err);
		goto free_irq;
	}

	platform_set_drvdata(pdev, pwr);

	return 0;

free_irq:
	free_irq(irq, NULL);
free_input_dev:
	input_free_device(pwr);
	return err;
}

static int __devexit twl4030_pwrbutton_remove(struct platform_device *pdev)
{
	struct input_dev *pwr = platform_get_drvdata(pdev);
	int irq = platform_get_irq(pdev, 0);

	free_irq(irq, pwr);
	input_unregister_device(pwr);

	return 0;
}

struct platform_driver twl4030_pwrbutton_driver = {
	.probe		= twl4030_pwrbutton_probe,
	.remove		= __devexit_p(twl4030_pwrbutton_remove),
	.driver		= {
		.name	= "twl4030_pwrbutton",
		.owner	= THIS_MODULE,
	},
};

static int __init twl4030_pwrbutton_init(void)
{
	return platform_driver_register(&twl4030_pwrbutton_driver);
}
module_init(twl4030_pwrbutton_init);

static void __exit twl4030_pwrbutton_exit(void)
{
	platform_driver_unregister(&twl4030_pwrbutton_driver);
}
module_exit(twl4030_pwrbutton_exit);

MODULE_ALIAS("platform:twl4030_pwrbutton");
MODULE_DESCRIPTION("Triton2 Power Button");
MODULE_LICENSE("GPL");
MODULE_AUTHOR("Peter De Schrijver <peter.de-schrijver@nokia.com>");
MODULE_AUTHOR("Felipe Balbi <felipe.balbi@nokia.com>");
<|MERGE_RESOLUTION|>--- conflicted
+++ resolved
@@ -39,23 +39,8 @@
 	int err;
 	u8 value;
 
-<<<<<<< HEAD
-#ifdef CONFIG_LOCKDEP
-	/* WORKAROUND for lockdep forcing IRQF_DISABLED on us, which
-	 * we don't want and can't tolerate since this is a threaded
-	 * IRQ and can sleep due to the i2c reads it has to issue.
-	 * Although it might be friendlier not to borrow this thread
-	 * context...
-	 */
-	local_irq_enable();
-#endif
-
-	err = twl_i2c_read_u8(TWL4030_MODULE_PM_MASTER, &value,
-				  STS_HW_CONDITIONS);
-=======
 	err = twl_i2c_read_u8(TWL4030_MODULE_PM_MASTER, &value,
 				STS_HW_CONDITIONS);
->>>>>>> 6be32571
 	if (!err)  {
 		input_report_key(pwr, KEY_POWER, value & PWR_PWRON_IRQ);
 		input_sync(pwr);
