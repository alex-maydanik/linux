--- conflicted
+++ resolved
@@ -363,8 +363,6 @@
 			dsi_parent, ARRAY_SIZE(dsi_parent), 12, 3),
 	[DIV6_DSI1P] = SH_CLK_DIV6_EXT(DSI1PCKCR, 0,
 			dsi_parent, ARRAY_SIZE(dsi_parent), 12, 3),
-<<<<<<< HEAD
-=======
 };
 
 /* DSI DIV */
@@ -473,7 +471,6 @@
 static struct clk *late_main_clks[] = {
 	&dsi0phy_clk,
 	&dsi1phy_clk,
->>>>>>> c16fa4f2
 };
 
 enum { MSTP001,
@@ -540,11 +537,8 @@
 	CLKDEV_ICK_ID("dsit_clk", "sh-mipi-dsi.1", &div6_clks[DIV6_DSIT]),
 	CLKDEV_ICK_ID("dsip_clk", "sh-mipi-dsi.0", &div6_clks[DIV6_DSI0P]),
 	CLKDEV_ICK_ID("dsip_clk", "sh-mipi-dsi.1", &div6_clks[DIV6_DSI1P]),
-<<<<<<< HEAD
-=======
 	CLKDEV_ICK_ID("dsiphy_clk", "sh-mipi-dsi.0", &dsi0phy_clk),
 	CLKDEV_ICK_ID("dsiphy_clk", "sh-mipi-dsi.1", &dsi1phy_clk),
->>>>>>> c16fa4f2
 
 	/* MSTP32 clocks */
 	CLKDEV_DEV_ID("i2c-sh_mobile.2", &mstp_clks[MSTP001]), /* I2C2 */
