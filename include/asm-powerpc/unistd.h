--- conflicted
+++ resolved
@@ -322,13 +322,9 @@
 #define __NR_fchmodat		297
 #define __NR_faccessat		298
 
-<<<<<<< HEAD
 #ifdef __KERNEL__
 
-#define __NR_syscalls		286
-=======
 #define __NR_syscalls		299
->>>>>>> e0a515bc
 
 #define __NR__exit __NR_exit
 #define NR_syscalls	__NR_syscalls
